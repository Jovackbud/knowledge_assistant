--- conflicted
+++ resolved
@@ -56,11 +56,7 @@
 
 1.  **Clone the repository:**
     ```bash
-<<<<<<< HEAD
-    git clone https://github.com/your-repo/ai4ai-knowledge-assistant.git
-=======
     git clone https://github.com/jovackbud/ai4ai-knowledge-assistant.git
->>>>>>> 609a5bae
     cd ai4ai-knowledge-assistant
     ```
 
@@ -120,8 +116,4 @@
 SYNC_SECRET_TOKEN="YOUR_SECURE_SYNC_TOKEN" # A long, random string for the /admin/sync_documents endpoint
 
 # --- CORS Configuration (for frontend) ---
-<<<<<<< HEAD
-RENDER_EXTERNAL_URL="your-app-name.onrender.com" # Your deployed frontend URL (optional, local dev will use localhost)
-=======
-RENDER_EXTERNAL_URL="https://ai4ai-knowledge-assistant.onrender.com/" 
->>>>>>> 609a5bae
+RENDER_EXTERNAL_URL="https://ai4ai-knowledge-assistant.onrender.com/" 